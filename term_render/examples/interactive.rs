use term_render::{self, event_handler::KeyCode};
use term_render::render::{Colorize, ColorType};
use term_render::widget_impls::WidgetBuilder;
use term_render::render::Span;
use term_render::color;
use term_render::widget::Widget;

// this acts as the callback that is called every frame
// this is the entry point and any logic needs to branch out from here
fn app_callback(app: &mut term_render::App<AppData>, data: &mut AppData) -> Result<bool, ()> {
    // place app logic here
    if app.events.read().contains_key_code(KeyCode::Return) {
        return Ok(true);
    }
    if data.time.elapsed().as_secs_f64() > 15.0 {
        return Ok(true);
    }
    
    Ok(false)  // return true to exit the app
}

// defining the application data structure
// this can contain any data you want to use in the app callback
struct AppData {
    pub time: std::time::Instant,
}

// the main function has to be async to enable the use of async tasks further down the road (mainly under the hood)
#[tokio::main(flavor = "multi_thread", worker_threads = 10)]
async fn main() -> tokio::io::Result<()> {
    // creating the application instance (this will initialize the renderer and event handler)
    let mut app = term_render::App::new()?;
    
    // defining the application data (stored separately from the app instance, but linked from the instance)
    let data = AppData {
        time: std::time::Instant::now(),
    };
    
    let mut scene = term_render::widget::Scene::new();
    
    let (widget, window) =
        term_render::widget_impls::DynamicWidgetBuilder::<AppData>::builder(String::from("button"))
            .with_border(true)
            .with_renderer(Box::new(|_size, _position| {
                Some(vec![Span::from_tokens(vec![color!("I am thing!")])])
            }))
            .with_position((10, 10))
            .with_size((50, 10))
            // realistically, instead of writing one long closure, the logic could be placed in a function which is called
            // in fact, this is recommended for anything more than a few lines of code (what's shown here isn't very readable or pretty, but it works)
            .with_update_handler(Box::new(|widget, _data, app: &mut term_render::App<AppData>, scene| {
                let widget_index = scene.get_widget_index(widget.get_window_ref()).unwrap();
                // checking if the widget was clicked
                let pressed = if let Some(event) = &app.events.read().mouse_event {
                    if event.event_type == term_render::event_handler::MouseEventType::Left &&
                       event.state == term_render::event_handler::MouseState::Press &&
                       event.position.0 > 10 && event.position.1 > 10 && event.position.0 < 60 && event.position.1 < 20 {
                        // the button/widget was clicked
<<<<<<< HEAD
                        !scene.is_click_blocked(widget_index, event.position).unwrap_or(false)
=======
                        widget.get_children_indexes().is_empty() || !{
                            event.position.0 > 15 && event.position.1 > 5 && event.position.0 < 45 && event.position.1 < 17
                        }
>>>>>>> d2a57681
                    } else {  false  }
                } else {  false  };
                // checking if the widget contains a child, otherwise creating one (for a popup)
                if !pressed {  return  }
                if widget.get_children_indexes().is_empty() {
                    // creating a new widget
                    let (mut widget_child, window) = term_render::widget_impls::ButtonWidgetBuilder::<AppData>::builder(String::from("popup_button"))
                        .with_border(true)
                        .with_renderer(Box::new(|_size, _position| {
                            Some(vec![Span::from_tokens(vec![color!("This is a popup!", Red)])])
                        }))
                        .with_position((15, 5))
                        .with_size((30, 12))
                        .with_depth(1)
                        .with_update_handler(Box::new(|widget, _data, app: &mut term_render::App<AppData>, scene, state| {
                            // checking if the widget was clicked
<<<<<<< HEAD
                            let mut pressed = *state == term_render::widget_impls::ButtonState::Pressed(term_render::event_handler::MouseEventType::Left);
                            if let Some(event) = &app.events.read().mouse_event {
                                pressed &= !scene.is_click_blocked(scene.get_widget_index(widget.get_window_ref()).unwrap(), event.position).unwrap_or(false)
                            }
=======
                            let pressed = *state == term_render::widget_impls::ButtonState::Pressed(term_render::event_handler::MouseEventType::Left);
>>>>>>> d2a57681
                            // checking if the widget contains a child, otherwise creating one (for a popup)
                            if !pressed {  return  }
                            if widget.get_children_indexes().is_empty() {
                                // creating a new widget
                                let (mut widget_child, window) = term_render::widget_impls::StaticWidgetBuilder::<AppData>::builder(String::from("final_popup"))
                                    .with_border(true)
                                    .with_renderer(Box::new(|_size, _position| {
                                        Some(vec![Span::from_tokens(vec![color!("This is another popup!", Red)])])
                                    }))
                                    .with_dynamic_position((12, 8), (0.1, 0.1))
                                    .with_dynamic_size((35, 12), (0.1, 0.1))
                                    .with_depth(1)
                                    .build(&app.area.read()).unwrap();
                                widget_child.set_parent_index(scene.get_widget_index(String::from("popup_button")));
                                // adding the child to the current widget
                                scene.add_widget(widget_child, window, &mut *app.renderer.write()).unwrap();
                            } else {
                                // removing the child
                                scene.remove_widget(scene.get_widget_index(String::from("final_popup")).unwrap_or(0), &mut *app.renderer.write()).unwrap();
                            }
                        }))
                        .build(&app.area.read()).unwrap();
                    widget_child.set_parent_index(Some(widget_index));
                    // adding the child to the current widget
                    scene.add_widget(widget_child, window, &mut *app.renderer.write()).unwrap();
                } else {
                    // removing the child
                    scene.remove_widget(scene.get_widget_index(String::from("popup_button")).unwrap_or(0), &mut *app.renderer.write()).unwrap();
                }
            }))
            .build(&app.area.read()).unwrap();
    scene.add_widget(widget, window, &mut *app.renderer.write()).unwrap();
    app.scene = Some(scene);
    
    // running the application with the provided callback function
    app.run(data, |data, app_instance: &mut term_render::App<AppData>| {
        app_callback(app_instance, data)
    }).await.unwrap();
    
    Ok(())
}<|MERGE_RESOLUTION|>--- conflicted
+++ resolved
@@ -3,7 +3,6 @@
 use term_render::widget_impls::WidgetBuilder;
 use term_render::render::Span;
 use term_render::color;
-use term_render::widget::Widget;
 
 // this acts as the callback that is called every frame
 // this is the entry point and any logic needs to branch out from here
@@ -47,29 +46,21 @@
             .with_position((10, 10))
             .with_size((50, 10))
             // realistically, instead of writing one long closure, the logic could be placed in a function which is called
-            // in fact, this is recommended for anything more than a few lines of code (what's shown here isn't very readable or pretty, but it works)
             .with_update_handler(Box::new(|widget, _data, app: &mut term_render::App<AppData>, scene| {
-                let widget_index = scene.get_widget_index(widget.get_window_ref()).unwrap();
                 // checking if the widget was clicked
                 let pressed = if let Some(event) = &app.events.read().mouse_event {
                     if event.event_type == term_render::event_handler::MouseEventType::Left &&
                        event.state == term_render::event_handler::MouseState::Press &&
                        event.position.0 > 10 && event.position.1 > 10 && event.position.0 < 60 && event.position.1 < 20 {
                         // the button/widget was clicked
-<<<<<<< HEAD
-                        !scene.is_click_blocked(widget_index, event.position).unwrap_or(false)
-=======
-                        widget.get_children_indexes().is_empty() || !{
-                            event.position.0 > 15 && event.position.1 > 5 && event.position.0 < 45 && event.position.1 < 17
-                        }
->>>>>>> d2a57681
+                        true
                     } else {  false  }
                 } else {  false  };
-                // checking if the widget contains a child, otherwise creating one (for a popup)
+                // checking if the widegt contains a child, otherwise creating one (for a pop up)
                 if !pressed {  return  }
                 if widget.get_children_indexes().is_empty() {
                     // creating a new widget
-                    let (mut widget_child, window) = term_render::widget_impls::ButtonWidgetBuilder::<AppData>::builder(String::from("popup_button"))
+                    let (mut widget_child, window) = term_render::widget_impls::StaticWidgetBuilder::<AppData>::builder(String::from("popup"))
                         .with_border(true)
                         .with_renderer(Box::new(|_size, _position| {
                             Some(vec![Span::from_tokens(vec![color!("This is a popup!", Red)])])
@@ -77,44 +68,13 @@
                         .with_position((15, 5))
                         .with_size((30, 12))
                         .with_depth(1)
-                        .with_update_handler(Box::new(|widget, _data, app: &mut term_render::App<AppData>, scene, state| {
-                            // checking if the widget was clicked
-<<<<<<< HEAD
-                            let mut pressed = *state == term_render::widget_impls::ButtonState::Pressed(term_render::event_handler::MouseEventType::Left);
-                            if let Some(event) = &app.events.read().mouse_event {
-                                pressed &= !scene.is_click_blocked(scene.get_widget_index(widget.get_window_ref()).unwrap(), event.position).unwrap_or(false)
-                            }
-=======
-                            let pressed = *state == term_render::widget_impls::ButtonState::Pressed(term_render::event_handler::MouseEventType::Left);
->>>>>>> d2a57681
-                            // checking if the widget contains a child, otherwise creating one (for a popup)
-                            if !pressed {  return  }
-                            if widget.get_children_indexes().is_empty() {
-                                // creating a new widget
-                                let (mut widget_child, window) = term_render::widget_impls::StaticWidgetBuilder::<AppData>::builder(String::from("final_popup"))
-                                    .with_border(true)
-                                    .with_renderer(Box::new(|_size, _position| {
-                                        Some(vec![Span::from_tokens(vec![color!("This is another popup!", Red)])])
-                                    }))
-                                    .with_dynamic_position((12, 8), (0.1, 0.1))
-                                    .with_dynamic_size((35, 12), (0.1, 0.1))
-                                    .with_depth(1)
-                                    .build(&app.area.read()).unwrap();
-                                widget_child.set_parent_index(scene.get_widget_index(String::from("popup_button")));
-                                // adding the child to the current widget
-                                scene.add_widget(widget_child, window, &mut *app.renderer.write()).unwrap();
-                            } else {
-                                // removing the child
-                                scene.remove_widget(scene.get_widget_index(String::from("final_popup")).unwrap_or(0), &mut *app.renderer.write()).unwrap();
-                            }
-                        }))
                         .build(&app.area.read()).unwrap();
-                    widget_child.set_parent_index(Some(widget_index));
+                    widget_child.set_parent_index(scene.get_widget_index(String::from("button")));
                     // adding the child to the current widget
                     scene.add_widget(widget_child, window, &mut *app.renderer.write()).unwrap();
                 } else {
                     // removing the child
-                    scene.remove_widget(scene.get_widget_index(String::from("popup_button")).unwrap_or(0), &mut *app.renderer.write()).unwrap();
+                    scene.remove_widget(scene.get_widget_index(String::from("popup")).unwrap_or(0), &mut *app.renderer.write()).unwrap();
                 }
             }))
             .build(&app.area.read()).unwrap();
